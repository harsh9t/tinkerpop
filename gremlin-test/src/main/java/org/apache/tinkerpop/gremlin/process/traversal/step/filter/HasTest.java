/*
 * Licensed to the Apache Software Foundation (ASF) under one
 * or more contributor license agreements.  See the NOTICE file
 * distributed with this work for additional information
 * regarding copyright ownership.  The ASF licenses this file
 * to you under the Apache License, Version 2.0 (the
 * "License"); you may not use this file except in compliance
 * with the License.  You may obtain a copy of the License at
 *
 * http://www.apache.org/licenses/LICENSE-2.0
 *
 * Unless required by applicable law or agreed to in writing,
 * software distributed under the License is distributed on an
 * "AS IS" BASIS, WITHOUT WARRANTIES OR CONDITIONS OF ANY
 * KIND, either express or implied.  See the License for the
 * specific language governing permissions and limitations
 * under the License.
 */
package org.apache.tinkerpop.gremlin.process.traversal.step.filter;

import org.apache.tinkerpop.gremlin.FeatureRequirement;
import org.apache.tinkerpop.gremlin.LoadGraphWith;
import org.apache.tinkerpop.gremlin.process.AbstractGremlinProcessTest;
import org.apache.tinkerpop.gremlin.process.GremlinProcessRunner;
import org.apache.tinkerpop.gremlin.process.IgnoreEngine;
import org.apache.tinkerpop.gremlin.process.traversal.P;
import org.apache.tinkerpop.gremlin.process.traversal.Traversal;
import org.apache.tinkerpop.gremlin.process.traversal.TraversalEngine;
import org.apache.tinkerpop.gremlin.process.traversal.dsl.graph.__;
import org.apache.tinkerpop.gremlin.structure.Edge;
import org.apache.tinkerpop.gremlin.structure.Element;
import org.apache.tinkerpop.gremlin.structure.Graph;
import org.apache.tinkerpop.gremlin.structure.T;
import org.apache.tinkerpop.gremlin.structure.Vertex;
import org.hamcrest.CoreMatchers;
import org.junit.Test;
import org.junit.runner.RunWith;

import java.util.Arrays;
import java.util.List;

import static org.apache.tinkerpop.gremlin.LoadGraphWith.GraphData.CREW;
import static org.apache.tinkerpop.gremlin.LoadGraphWith.GraphData.MODERN;
import static org.hamcrest.CoreMatchers.is;
import static org.junit.Assert.assertEquals;
import static org.junit.Assert.assertFalse;
import static org.junit.Assert.assertThat;
import static org.junit.Assert.assertTrue;

/**
 * @author Marko A. Rodriguez (http://markorodriguez.com)
 * @author Stephen Mallette (http://stephen.genoprime.com)
 */
@RunWith(GremlinProcessRunner.class)
public abstract class HasTest extends AbstractGremlinProcessTest {

    public abstract Traversal<Vertex, String> get_g_V_outXcreatedX_hasXname__mapXlengthX_isXgtX3XXX_name();

    public abstract Traversal<Vertex, Vertex> get_g_VX1X_hasXkeyX(final Object v1Id, final String key);

    public abstract Traversal<Vertex, Vertex> get_g_VX1X_hasXname_markoX(final Object v1Id);

    public abstract Traversal<Vertex, Vertex> get_g_V_hasXname_markoX();

    public abstract Traversal<Vertex, Vertex> get_g_V_hasXname_blahX();

    public abstract Traversal<Vertex, Vertex> get_g_V_hasXblahX();

    public abstract Traversal<Vertex, Vertex> get_g_VX1X_hasXage_gt_30X(final Object v1Id);

    public abstract Traversal<Vertex, Vertex> get_g_VXv1X_hasXage_gt_30X(final Object v1Id);

    public abstract Traversal<Vertex, Vertex> get_g_VX1X_out_hasXid_lt_3X(final Object v1Id, final Object v3Id);

    public abstract Traversal<Vertex, Vertex> get_g_VX1X_out_hasIdX2X(final Object v1Id, final Object v2Id);

    public abstract Traversal<Vertex, Vertex> get_g_VX1X_out_hasIdX2_3X(final Object v1Id, final Object v2Id, final Object v3Id);

    public abstract Traversal<Vertex, Vertex> get_g_V_hasXage_gt_30X();

    public abstract Traversal<Vertex, Vertex> get_g_V_hasXage_isXgt_30XX();

    public abstract Traversal<Edge, Edge> get_g_EX7X_hasLabelXknowsX(final Object e7Id);

    public abstract Traversal<Edge, Edge> get_g_E_hasLabelXknowsX();

    public abstract Traversal<Edge, Edge> get_g_EX11X_outV_outE_hasXid_10X(final Object e11Id, final Object e8Id);

    public abstract Traversal<Edge, Edge> get_g_E_hasLabelXuses_traversesX();

    public abstract Traversal<Vertex, Vertex> get_g_V_hasLabelXperson_software_blahX();

    public abstract Traversal<Vertex, Integer> get_g_V_hasXperson_name_markoX_age();

    public abstract Traversal<Vertex, Vertex> get_g_VX1X_outE_hasXweight_inside_0_06X_inV(final Object v1Id);

    public abstract Traversal<Vertex, Vertex> get_g_V_hasXlocationX();

    @Test
    @LoadGraphWith(MODERN)
    public void g_V_outXknowsX_hasXoutXcreatedXX_valuesXnameX() {
        final Traversal<Vertex, String> traversal = get_g_V_outXcreatedX_hasXname__mapXlengthX_isXgtX3XXX_name();
        printTraversalForm(traversal);
        checkResults(Arrays.asList("ripple"), traversal);
    }

    @Test
    @LoadGraphWith(MODERN)
    public void g_VX1X_hasXkeyX() {
        Traversal<Vertex, Vertex> traversal = get_g_VX1X_hasXkeyX(convertToVertexId("marko"), "name");
        printTraversalForm(traversal);
        assertEquals("marko", traversal.next().<String>value("name"));
        assertFalse(traversal.hasNext());
        //
        traversal = get_g_VX1X_hasXkeyX(convertToVertexId("marko"), "circumference");
        printTraversalForm(traversal);
        assertFalse(traversal.hasNext());
    }

    @Test
    @LoadGraphWith(MODERN)
    public void g_VX1X_hasXname_markoX() {
        Traversal<Vertex, Vertex> traversal = get_g_VX1X_hasXname_markoX(convertToVertexId("marko"));
        printTraversalForm(traversal);
        assertEquals("marko", traversal.next().<String>value("name"));
        assertFalse(traversal.hasNext());
        traversal = get_g_VX1X_hasXname_markoX(convertToVertexId("vadas"));
        printTraversalForm(traversal);
        assertFalse(traversal.hasNext());
    }

    @Test
    @LoadGraphWith(MODERN)
    public void g_V_hasXname_markoX() {
        final Traversal<Vertex, Vertex> traversal = get_g_V_hasXname_markoX();
        printTraversalForm(traversal);
        assertEquals("marko", traversal.next().<String>value("name"));
        assertFalse(traversal.hasNext());
    }

    @Test
    @LoadGraphWith(MODERN)
    public void g_V_hasXname_blahX() {
        final Traversal<Vertex, Vertex> traversal = get_g_V_hasXname_blahX();
        printTraversalForm(traversal);
        assertFalse(traversal.hasNext());
    }

    @Test
    @LoadGraphWith(MODERN)
    public void g_V_hasXage_gt_30X() {
        Arrays.asList(get_g_V_hasXage_gt_30X(), get_g_V_hasXage_isXgt_30XX()).forEach(traversal -> {
            printTraversalForm(traversal);
            final List<Vertex> list = traversal.toList();
            assertEquals(2, list.size());
            for (final Element v : list) {
                assertTrue(v.<Integer>value("age") > 30);
            }
        });
    }

    @Test
    @LoadGraphWith(MODERN)
    public void g_VX1X_hasXage_gt_30X() {
<<<<<<< HEAD
        final Traversal<Vertex,Vertex> traversalMarko = get_g_VX1X_hasXage_gt_30X(convertToVertexId("marko"));
        printTraversalForm(traversalMarko);
        assertFalse(traversalMarko.hasNext());
        final Traversal<Vertex,Vertex> traversalJosh = get_g_VX1X_hasXage_gt_30X(convertToVertexId("josh"));
=======
        final Traversal<Vertex, Vertex> traversalMarko = get_g_VX1X_hasXage_gt_30X(convertToVertexId("marko"));
        printTraversalForm(traversalMarko);
        assertFalse(traversalMarko.hasNext());
        final Traversal<Vertex, Vertex> traversalJosh = get_g_VX1X_hasXage_gt_30X(convertToVertexId("josh"));
>>>>>>> 25ca5752
        printTraversalForm(traversalJosh);
        assertTrue(traversalJosh.hasNext());
    }

    @Test
    @LoadGraphWith(MODERN)
    @IgnoreEngine(TraversalEngine.Type.COMPUTER)
    public void g_VXv1X_hasXage_gt_30X() {
<<<<<<< HEAD
        final Traversal<Vertex,Vertex> traversalMarko = get_g_VXv1X_hasXage_gt_30X(convertToVertexId("marko"));
        printTraversalForm(traversalMarko);
        assertFalse(traversalMarko.hasNext());
        final Traversal<Vertex,Vertex> traversalJosh = get_g_VXv1X_hasXage_gt_30X(convertToVertexId("josh"));
=======
        final Traversal<Vertex, Vertex> traversalMarko = get_g_VXv1X_hasXage_gt_30X(convertToVertexId("marko"));
        printTraversalForm(traversalMarko);
        assertFalse(traversalMarko.hasNext());
        final Traversal<Vertex, Vertex> traversalJosh = get_g_VXv1X_hasXage_gt_30X(convertToVertexId("josh"));
>>>>>>> 25ca5752
        printTraversalForm(traversalJosh);
        assertTrue(traversalJosh.hasNext());
    }

    @Test
    @LoadGraphWith(MODERN)
    public void g_VX1X_out_hasXid_2X() {
        final Traversal<Vertex, Vertex> traversal = get_g_VX1X_out_hasIdX2X(convertToVertexId("marko"), convertToVertexId("vadas"));
        assertVadasAsOnlyValueReturned(traversal);
    }

    @Test
    @LoadGraphWith(MODERN)
    @FeatureRequirement(featureClass = Graph.Features.VertexFeatures.class, feature = Graph.Features.VertexFeatures.FEATURE_USER_SUPPLIED_IDS)
    @FeatureRequirement(featureClass = Graph.Features.VertexFeatures.class, feature = Graph.Features.VertexFeatures.FEATURE_NUMERIC_IDS)
    public void g_VX1X_out_hasXid_lt_3X() {
        // can only execute this on graphs with user supplied ids so that we can be assured of the lt op. it
        // sort of assumes that ids increment, but there's no feature check for that.  graphs that don't work this
        // way with numeric ids may need to optout
        final Traversal<Vertex, Vertex> traversal = get_g_VX1X_out_hasXid_lt_3X(convertToVertexId("marko"), convertToVertexId("lop"));
        assertVadasAsOnlyValueReturned(traversal);
    }

    @Test
    @LoadGraphWith(MODERN)
    public void g_VX1AsStringX_out_hasXid_2AsStringX() {
        final Traversal<Vertex, Vertex> traversal = get_g_VX1X_out_hasIdX2X(convertToVertexId("marko").toString(), convertToVertexId("vadas").toString());
        assertVadasAsOnlyValueReturned(traversal);
    }

    private void assertVadasAsOnlyValueReturned(final Traversal<Vertex, Vertex> traversal) {
        printTraversalForm(traversal);
        assertThat(traversal.hasNext(), is(true));
        assertEquals(convertToVertexId("vadas"), traversal.next().id());
        assertThat(traversal.hasNext(), is(false));
    }

    @Test
    @LoadGraphWith(MODERN)
    public void g_VX1X_out_hasXid_2_3X() {
        final Object id2 = convertToVertexId("vadas");
        final Object id3 = convertToVertexId("lop");
        final Traversal<Vertex, Vertex> traversal = get_g_VX1X_out_hasIdX2_3X(convertToVertexId("marko"), id2, id3);
        assert_g_VX1X_out_hasXid_2_3X(id2, id3, traversal);
    }

    @Test
    @LoadGraphWith(MODERN)
    public void g_VX1X_out_hasXid_2AsString_3AsStringX() {
        final Object id2 = convertToVertexId("vadas");
        final Object id3 = convertToVertexId("lop");
        final Traversal<Vertex, Vertex> traversal = get_g_VX1X_out_hasIdX2_3X(convertToVertexId("marko"), id2.toString(), id3.toString());
        assert_g_VX1X_out_hasXid_2_3X(id2, id3, traversal);
    }

    protected void assert_g_VX1X_out_hasXid_2_3X(Object id2, Object id3, Traversal<Vertex, Vertex> traversal) {
        printTraversalForm(traversal);
        assertTrue(traversal.hasNext());
        assertThat(traversal.next().id(), CoreMatchers.anyOf(is(id2), is(id3)));
        assertThat(traversal.next().id(), CoreMatchers.anyOf(is(id2), is(id3)));
        assertFalse(traversal.hasNext());
    }

    @Test
    @LoadGraphWith(MODERN)
    public void g_V_hasXblahX() {
        //assumeTrue(graphMeetsTestRequirements());
        final Traversal<Vertex, Vertex> traversal = get_g_V_hasXblahX();
        printTraversalForm(traversal);
        assertFalse(traversal.hasNext());
    }


    @Test
    @LoadGraphWith(MODERN)
    public void g_EX7X_hasXlabelXknowsX() {
        //System.out.println(convertToEdgeId("marko", "knows", "vadas"));
        final Traversal<Edge, Edge> traversal = get_g_EX7X_hasLabelXknowsX(convertToEdgeId("marko", "knows", "vadas"));
        printTraversalForm(traversal);
        int counter = 0;
        while (traversal.hasNext()) {
            counter++;
            assertEquals("knows", traversal.next().label());
        }
        assertEquals(1, counter);
    }

    @Test
    @LoadGraphWith(MODERN)
    public void g_E_hasXlabelXknowsX() {
        final Traversal<Edge, Edge> traversal = get_g_E_hasLabelXknowsX();
        printTraversalForm(traversal);
        int counter = 0;
        while (traversal.hasNext()) {
            counter++;
            assertEquals("knows", traversal.next().label());
        }
        assertEquals(2, counter);
    }

    @Test
    @LoadGraphWith(CREW)
    public void g_E_hasLabelXuses_traversesX() {
        final Traversal<Edge, Edge> traversal = get_g_E_hasLabelXuses_traversesX();
        printTraversalForm(traversal);
        int counter = 0;
        while (traversal.hasNext()) {
            counter++;
            final String label = traversal.next().label();
            assertTrue(label.equals("uses") || label.equals("traverses"));
        }
        assertEquals(9, counter);
    }

    @Test
    @LoadGraphWith(CREW)
    public void g_V_hasLabelXperson_software_blahX() {
        final Traversal<Vertex, Vertex> traversal = get_g_V_hasLabelXperson_software_blahX();
        printTraversalForm(traversal);
        int counter = 0;
        while (traversal.hasNext()) {
            counter++;
            final String label = traversal.next().label();
            assertTrue(label.equals("software") || label.equals("person"));
        }
        assertEquals(6, counter);
    }

    @Test
    @LoadGraphWith(MODERN)
    public void g_V_hasXperson_name_markoX_age() {
        final Traversal<Vertex, Integer> traversal = get_g_V_hasXperson_name_markoX_age();
        printTraversalForm(traversal);
        assertEquals(29, traversal.next().intValue());
        assertFalse(traversal.hasNext());
    }

    @Test
    @LoadGraphWith(MODERN)
    public void g_VX1X_outE_hasXweight_inside_0_06X_inV() {
        final Traversal<Vertex, Vertex> traversal = get_g_VX1X_outE_hasXweight_inside_0_06X_inV(convertToVertexId("marko"));
        printTraversalForm(traversal);
        while (traversal.hasNext()) {
            Vertex vertex = traversal.next();
            assertTrue(vertex.value("name").equals("vadas") || vertex.value("name").equals("lop"));
        }
        assertFalse(traversal.hasNext());
    }

    @Test
    @LoadGraphWith(MODERN)
    public void g_EX11X_outV_outE_hasXid_10X() {
        final Object edgeId11 = convertToEdgeId("josh", "created", "lop");
        final Object edgeId10 = convertToEdgeId("josh", "created", "ripple");
        final Traversal<Edge, Edge> traversal = get_g_EX11X_outV_outE_hasXid_10X(edgeId11, edgeId10);
        printTraversalForm(traversal);
        assert_g_EX11X(edgeId10, traversal);
    }

    @Test
    @LoadGraphWith(MODERN)
    public void g_EX11X_outV_outE_hasXid_10AsStringX() {
        final Object edgeId11 = convertToEdgeId("josh", "created", "lop");
        final Object edgeId10 = convertToEdgeId("josh", "created", "ripple");
        final Traversal<Edge, Edge> traversal = get_g_EX11X_outV_outE_hasXid_10X(edgeId11.toString(), edgeId10.toString());
        printTraversalForm(traversal);
        assert_g_EX11X(edgeId10, traversal);
    }

    @Test
    @LoadGraphWith(CREW)
    public void g_V_hasXlocationX() {
        final Traversal<Vertex, Vertex> traversal = get_g_V_hasXlocationX();
        printTraversalForm(traversal);
        checkResults(Arrays.asList(convertToVertex(graph, "marko"), convertToVertex(graph, "stephen"), convertToVertex(graph, "daniel"), convertToVertex(graph, "matthias")), traversal);
    }

    private void assert_g_EX11X(final Object edgeId, final Traversal<Edge, Edge> traversal) {
        printTraversalForm(traversal);
        assertTrue(traversal.hasNext());
        final Edge e = traversal.next();
        assertEquals(edgeId, e.id());
        assertFalse(traversal.hasNext());
    }

    public static class Traversals extends HasTest {
        @Override
        public Traversal<Edge, Edge> get_g_EX11X_outV_outE_hasXid_10X(final Object e11Id, final Object e8Id) {
            return g.E(e11Id).outV().outE().has(T.id, e8Id);
        }

        @Override
        public Traversal<Vertex, String> get_g_V_outXcreatedX_hasXname__mapXlengthX_isXgtX3XXX_name() {
            return g.V().out("created").has("name", __.<String, Integer>map(s -> s.get().length()).is(P.gt(3))).values("name");
        }

        @Override
        public Traversal<Vertex, Vertex> get_g_VX1X_hasXkeyX(final Object v1Id, final String key) {
            return g.V(v1Id).has(key);
        }

        @Override
        public Traversal<Vertex, Vertex> get_g_VX1X_hasXname_markoX(final Object v1Id) {
            return g.V(v1Id).has("name", "marko");
        }

        @Override
        public Traversal<Vertex, Vertex> get_g_V_hasXname_markoX() {
            return g.V().has("name", "marko");
        }

        @Override
        public Traversal<Vertex, Vertex> get_g_V_hasXname_blahX() {
            return g.V().has("name", "blah");
        }

        @Override
        public Traversal<Vertex, Vertex> get_g_V_hasXblahX() {
            return g.V().has("blah");
        }

        @Override
        public Traversal<Vertex, Vertex> get_g_VX1X_hasXage_gt_30X(final Object v1Id) {
            return g.V(v1Id).has("age", P.gt(30));
        }

        @Override
        public Traversal<Vertex, Vertex> get_g_VXv1X_hasXage_gt_30X(final Object v1Id) {
            return g.V(g.V(v1Id).next()).has("age", P.gt(30));
        }

        @Override
        public Traversal<Vertex, Vertex> get_g_VX1X_out_hasXid_lt_3X(final Object v1Id, final Object v3Id) {
            return g.V(v1Id).out().has(T.id, P.lt(v3Id));
        }

        @Override
        public Traversal<Vertex, Vertex> get_g_VX1X_out_hasIdX2X(final Object v1Id, final Object v2Id) {
            return g.V(v1Id).out().hasId(v2Id);
        }

        @Override
        public Traversal<Vertex, Vertex> get_g_VX1X_out_hasIdX2_3X(final Object v1Id, final Object v2Id, final Object v3Id) {
            return g.V(v1Id).out().hasId(v2Id, v3Id);
        }

        @Override
        public Traversal<Vertex, Vertex> get_g_V_hasXage_gt_30X() {
            return g.V().has("age", P.gt(30));
        }

        @Override
        public Traversal<Vertex, Vertex> get_g_V_hasXage_isXgt_30XX() {
            return g.V().has("age", __.is(P.gt(30)));
        }

        @Override
        public Traversal<Edge, Edge> get_g_EX7X_hasLabelXknowsX(final Object e7Id) {
            return g.E(e7Id).hasLabel("knows");
        }

        @Override
        public Traversal<Edge, Edge> get_g_E_hasLabelXknowsX() {
            return g.E().hasLabel("knows");
        }

        @Override
        public Traversal<Edge, Edge> get_g_E_hasLabelXuses_traversesX() {
            return g.E().hasLabel("uses", "traverses");
        }

        @Override
        public Traversal<Vertex, Vertex> get_g_V_hasLabelXperson_software_blahX() {
            return g.V().hasLabel("person", "software", "blah");
        }

        @Override
        public Traversal<Vertex, Integer> get_g_V_hasXperson_name_markoX_age() {
            return g.V().has("person", "name", "marko").values("age");
        }

        @Override
        public Traversal<Vertex, Vertex> get_g_VX1X_outE_hasXweight_inside_0_06X_inV(final Object v1Id) {
            return g.V(v1Id).outE().has("weight", P.inside(0.0d, 0.6d)).inV();
        }

        @Override
        public Traversal<Vertex, Vertex> get_g_V_hasXlocationX() {
            return g.V().has("location");
        }
    }
}<|MERGE_RESOLUTION|>--- conflicted
+++ resolved
@@ -162,17 +162,10 @@
     @Test
     @LoadGraphWith(MODERN)
     public void g_VX1X_hasXage_gt_30X() {
-<<<<<<< HEAD
         final Traversal<Vertex,Vertex> traversalMarko = get_g_VX1X_hasXage_gt_30X(convertToVertexId("marko"));
         printTraversalForm(traversalMarko);
         assertFalse(traversalMarko.hasNext());
         final Traversal<Vertex,Vertex> traversalJosh = get_g_VX1X_hasXage_gt_30X(convertToVertexId("josh"));
-=======
-        final Traversal<Vertex, Vertex> traversalMarko = get_g_VX1X_hasXage_gt_30X(convertToVertexId("marko"));
-        printTraversalForm(traversalMarko);
-        assertFalse(traversalMarko.hasNext());
-        final Traversal<Vertex, Vertex> traversalJosh = get_g_VX1X_hasXage_gt_30X(convertToVertexId("josh"));
->>>>>>> 25ca5752
         printTraversalForm(traversalJosh);
         assertTrue(traversalJosh.hasNext());
     }
@@ -181,17 +174,10 @@
     @LoadGraphWith(MODERN)
     @IgnoreEngine(TraversalEngine.Type.COMPUTER)
     public void g_VXv1X_hasXage_gt_30X() {
-<<<<<<< HEAD
         final Traversal<Vertex,Vertex> traversalMarko = get_g_VXv1X_hasXage_gt_30X(convertToVertexId("marko"));
         printTraversalForm(traversalMarko);
         assertFalse(traversalMarko.hasNext());
         final Traversal<Vertex,Vertex> traversalJosh = get_g_VXv1X_hasXage_gt_30X(convertToVertexId("josh"));
-=======
-        final Traversal<Vertex, Vertex> traversalMarko = get_g_VXv1X_hasXage_gt_30X(convertToVertexId("marko"));
-        printTraversalForm(traversalMarko);
-        assertFalse(traversalMarko.hasNext());
-        final Traversal<Vertex, Vertex> traversalJosh = get_g_VXv1X_hasXage_gt_30X(convertToVertexId("josh"));
->>>>>>> 25ca5752
         printTraversalForm(traversalJosh);
         assertTrue(traversalJosh.hasNext());
     }
