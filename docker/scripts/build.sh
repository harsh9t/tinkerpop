--- conflicted
+++ resolved
@@ -67,16 +67,14 @@
   cd ${TINKERMEM_PATH}
 fi
 
-<<<<<<< HEAD
 touch gremlin-python/.glv
-=======
+
 # use a custom maven settings.xml
 if [ -r "settings.xml" ]; then
   echo "Copying settings.xml"
   mkdir -p ~/.m2
   cp settings.xml ~/.m2/
 fi
->>>>>>> a4a646d6
 
 mvn clean install process-resources ${TINKERPOP_BUILD_OPTIONS} || exit 1
 [ -z "${BUILD_JAVA_DOCS}" ] || mvn process-resources -Djavadoc || exit 1
