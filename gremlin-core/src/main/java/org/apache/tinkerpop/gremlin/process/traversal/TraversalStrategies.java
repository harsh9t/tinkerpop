--- conflicted
+++ resolved
@@ -27,11 +27,9 @@
 import org.apache.tinkerpop.gremlin.process.traversal.strategy.optimization.IncidentToAdjacentStrategy;
 import org.apache.tinkerpop.gremlin.process.traversal.strategy.optimization.MatchPredicateStrategy;
 import org.apache.tinkerpop.gremlin.process.traversal.strategy.optimization.OrderLimitStrategy;
-<<<<<<< HEAD
-=======
 import org.apache.tinkerpop.gremlin.process.traversal.strategy.optimization.PathProcessorStrategy;
->>>>>>> 6c7962f5
 import org.apache.tinkerpop.gremlin.process.traversal.strategy.optimization.RangeByIsCountStrategy;
+import org.apache.tinkerpop.gremlin.process.traversal.strategy.verification.ComputerVerificationStrategy;
 import org.apache.tinkerpop.gremlin.process.traversal.strategy.verification.StandardVerificationStrategy;
 import org.apache.tinkerpop.gremlin.process.traversal.util.DefaultTraversalStrategies;
 import org.apache.tinkerpop.gremlin.structure.Graph;
@@ -189,21 +187,13 @@
             final TraversalStrategies graphStrategies = new DefaultTraversalStrategies();
             graphStrategies.addStrategies(
                     ConnectiveStrategy.instance(),
-<<<<<<< HEAD
-                    ProfileStrategy.instance(),
-=======
->>>>>>> 6c7962f5
                     IncidentToAdjacentStrategy.instance(),
                     AdjacentToIncidentStrategy.instance(),
                     FilterRankingStrategy.instance(),
                     IdentityRemovalStrategy.instance(),
                     MatchPredicateStrategy.instance(),
                     RangeByIsCountStrategy.instance(),
-<<<<<<< HEAD
-                    OrderLimitStrategy.instance(),
-=======
                     ProfileStrategy.instance(),
->>>>>>> 6c7962f5
                     StandardVerificationStrategy.instance());
 
             GRAPH_CACHE.put(Graph.class, graphStrategies);
